--- conflicted
+++ resolved
@@ -433,7 +433,6 @@
         expect(e.message).toContain(error);
       }
     });
-<<<<<<< HEAD
 
     describe('FoxPro memo files with version 0xf5', () => {
         const fixture = 'vfp9_30_memo.dbf';
@@ -475,7 +474,4 @@
             expect(results[0].MEMO).toContain('Memo of record 1');
         });
     });
-=======
-  });
->>>>>>> 541dae58
 });